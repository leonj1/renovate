--- conflicted
+++ resolved
@@ -150,14 +150,10 @@
     'image.toolkit.fluxcd.io/v1beta1',
     'image.toolkit.fluxcd.io/v1beta2',
   ],
-<<<<<<< HEAD
-  OCIRepository: ['source.toolkit.fluxcd.io/v1beta2'],
-=======
   OCIRepository: [
     'source.toolkit.fluxcd.io/v1beta2',
     'source.toolkit.fluxcd.io/v1',
   ],
->>>>>>> d0832f7d
   Provider: [
     'notification.toolkit.fluxcd.io/v1beta2',
     'notification.toolkit.fluxcd.io/v1beta3',
